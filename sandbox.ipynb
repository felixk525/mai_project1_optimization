--- conflicted
+++ resolved
@@ -168,12 +168,9 @@
         "USE_OPTUNA = False\n",
         "OPTUNA_MO = False\n",
         "BUFFER_MO = False\n",
-<<<<<<< HEAD
         "MULTIPROCESSING_B = False\n",
-        "SHUFFLE_BUFFER_SIZE = 5000\n",
-=======
         "SHUFFLE_BUFFER_SIZE = 7500\n",
->>>>>>> bb4f6443
+
         "\n",
         "if choice != 5:\n",
         "    dataset = IntelImageClassificationDataset(resize=(150,150))\n",
